--- conflicted
+++ resolved
@@ -9,6 +9,7 @@
 
 - **builder**: Add `ServiceBuilder::map_result` analogous to
   `ServiceExt::map_result`.
+- **buffer**: Add `Buffer::try_into_inner` for recovering inner service
 
 # 0.4.7 (April 27, 2021)
 
@@ -17,10 +18,6 @@
 - **builder**: Add `ServiceBuilder::check_service` to check the request,
     response, and error types of the output service. ([#576])
 - **builder**: Add `ServiceBuilder::check_service_clone` to check the output
-<<<<<<< HEAD
-    service can be cloned.
-- **buffer**: Add `Buffer::try_into_inner` for recovering inner service
-=======
     service can be cloned. ([#576])
 
 ### Fixed
@@ -32,7 +29,6 @@
 [#576]: https://github.com/tower-rs/tower/pull/576
 [#578]: https://github.com/tower-rs/tower/pull/578
 [#581]: https://github.com/tower-rs/tower/pull/581
->>>>>>> 53ec99eb
 
 # 0.4.6 (February 26, 2021)
 
